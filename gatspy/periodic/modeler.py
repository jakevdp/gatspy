--- conflicted
+++ resolved
@@ -132,12 +132,7 @@
         Parameters
         ----------
         periods : float or array_like
-<<<<<<< HEAD
             Array of periods at which to compute the periodogram.
-=======
-            Array of periods at which to compute
-            the periodogram.
->>>>>>> 6acbedce
 
         Returns
         -------
